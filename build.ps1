--- conflicted
+++ resolved
@@ -4,16 +4,10 @@
   [string]$vcpkg = "vcpkg\vcpkg.exe",
   [string]$vcpkg_dir = (split-path -parent $vcpkg),
   [string]$vcpkg_installed = $libdigidocpp,
-<<<<<<< HEAD
-  [string]$buildver = "0",
-  [string]$msiversion = "3.17.1.$buildver",
-  [string]$msi_name = "libdigidocpp-$msiversion$env:VER_SUFFIX.msi",
-=======
   [string]$build_number = $(if ($null -eq $env:BUILD_NUMBER) {"0"} else {$env:BUILD_NUMBER}),
   [string]$msiversion = "3.18.0.$build_number",
   [string]$platform = "x64",
   [string]$msi_name = "libdigidocpp-$msiversion$env:VER_SUFFIX.$platform.msi",
->>>>>>> e67faa5e
   [string]$cmake = "cmake.exe",
   [string]$generator = "NMake Makefiles",
   [string]$vcvars = "vcvarsall",
